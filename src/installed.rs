--- conflicted
+++ resolved
@@ -130,31 +130,6 @@
     /// It's recommended not to use the DefaultFlowDelegate, but a specialized one.
     pub fn obtain_token<'a>(
         &mut self,
-<<<<<<< HEAD
-        auth_delegate: &mut AD,
-        appsecret: &ApplicationSecret,
-        scopes: S,
-    ) -> Result<Token, Box<dyn Error + Send>>
-    where
-        T: AsRef<str> + 'a,
-        S: Iterator<Item = &'a T>,
-    {
-        let authcode = self.get_authorization_code(auth_delegate, &appsecret, scopes)?;
-        let tokens = self.request_token(&appsecret, &authcode, auth_delegate.redirect_uri())?;
-
-        // Successful response
-        if tokens.access_token.is_some() {
-            let mut token = Token {
-                access_token: tokens.access_token.unwrap(),
-                refresh_token: tokens.refresh_token.unwrap(),
-                token_type: tokens.token_type.unwrap(),
-                expires_in: tokens.expires_in,
-                expires_in_timestamp: None,
-            };
-
-            token.set_expiry_absolute();
-            Result::Ok(token)
-=======
         scopes: Vec<String>, // Note: I haven't found a better way to give a list of strings here, due to ownership issues with futures.
     ) -> impl 'a + Future<Item = Token, Error = RequestError> + Send {
         let rduri = self.fd.redirect_uri();
@@ -164,7 +139,6 @@
                 Result::Err(e) => Err(RequestError::ClientError(e)),
                 Result::Ok(server) => Ok(Some(server)),
             }
->>>>>>> 2d94e043
         } else {
             Ok(None)
         };
@@ -248,38 +222,11 @@
         mut auth_delegate: FD,
         appsecret: &ApplicationSecret,
         scopes: S,
-<<<<<<< HEAD
-    ) -> Result<String, Box<dyn Error + Send>>
-=======
     ) -> Box<dyn Future<Item = String, Error = RequestError> + Send>
->>>>>>> 2d94e043
     where
         T: AsRef<str> + 'a,
         S: Iterator<Item = &'a T>,
     {
-<<<<<<< HEAD
-        let server = self.server.take(); // Will shutdown the server if present when goes out of scope
-        let result: Result<String, Box<dyn Error + Send>> = match server {
-            None => {
-                let url = build_authentication_request_url(
-                    &appsecret.auth_uri,
-                    &appsecret.client_id,
-                    scopes,
-                    auth_delegate.redirect_uri(),
-                );
-                match auth_delegate.present_user_url(&url, true /* need_code */) {
-                    None => Result::Err(Box::new(io::Error::new(
-                        io::ErrorKind::UnexpectedEof,
-                        "couldn't read code",
-                    ))),
-                    Some(mut code) => {
-                        // Partial backwards compatibilty in case an implementation adds a new line
-                        // due to previous behaviour.
-                        let ends_with_newline =
-                            code.chars().last().map(|c| c == '\n').unwrap_or(false);
-                        if ends_with_newline {
-                            code.pop();
-=======
         if server.is_none() {
             let url = build_authentication_request_url(
                 &appsecret.auth_uri,
@@ -303,7 +250,6 @@
                                 Ok(code)
                             }
                             _ => Err(RequestError::UserError("couldn't read code".to_string())),
->>>>>>> 2d94e043
                         }
                     }),
             )
@@ -338,14 +284,9 @@
         appsecret: ApplicationSecret,
         authcode: String,
         custom_redirect_uri: Option<String>,
-<<<<<<< HEAD
-    ) -> Result<JSONTokenResponse, Box<dyn Error + Send>> {
-        let redirect_uri = custom_redirect_uri.unwrap_or_else(|| match &self.server {
-=======
         port: Option<u16>,
     ) -> hyper::Request<hyper::Body> {
         let redirect_uri = custom_redirect_uri.unwrap_or_else(|| match port {
->>>>>>> 2d94e043
             None => OOB_REDIRECT_URI.to_string(),
             Some(port) => format!("http://localhost:{}", port),
         });
@@ -364,35 +305,7 @@
             .header(header::CONTENT_TYPE, "application/x-www-form-urlencoded")
             .body(hyper::Body::from(body))
             .unwrap(); // TODO: error check
-<<<<<<< HEAD
-
-        let result = self.client.request(request).wait();
-
-        let resp = match result {
-            Result::Err(e) => return Result::Err(Box::new(e)),
-            Result::Ok(res) => {
-                let result = res
-                    .into_body()
-                    .concat2()
-                    .wait()
-                    .map(|c| String::from_utf8(c.into_bytes().to_vec()).unwrap()); // TODO: error handling
-
-                match result {
-                    Result::Err(e) => return Result::Err(Box::new(e)),
-                    Result::Ok(s) => s,
-                }
-            }
-        };
-
-        let token_resp: Result<JSONTokenResponse, error::Error> = serde_json::from_str(&resp);
-
-        match token_resp {
-            Result::Err(e) => return Result::Err(Box::new(e)),
-            Result::Ok(tok) => Result::Ok(tok) as Result<JSONTokenResponse, Box<dyn Error + Send>>,
-        }
-=======
         request
->>>>>>> 2d94e043
     }
 }
 
